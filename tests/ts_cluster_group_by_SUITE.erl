--- conflicted
+++ resolved
@@ -114,9 +114,6 @@
     ts_data:assert_row_sets(
         {rt_ignore_columns, [{1,500.5},{2,500.5},{3,500.5}]},
         {ok,{Cols, lists:sort(Rows)}}
-<<<<<<< HEAD
-    ).
-=======
     ).
 
 group_by_time_test(Ctx) ->
@@ -137,9 +134,4 @@
     ts_data:assert_row_sets(
         {rt_ignore_columns, [{N*1000,500} || N <- lists:seq(0,9)]},
         {ok,{Cols, lists:sort(Rows)}}
-    ).
-
-
-
-
->>>>>>> d80cc7c5
+    ).