--- conflicted
+++ resolved
@@ -24,13 +24,7 @@
 -compile(export_all).
 -export([confirm/0]).
 
-<<<<<<< HEAD
-% node_package 3.x changes this - new first, old second
--define(PING_FAILURE_OUTPUT,
-    ["Node did not respond to ping!", "Node is not running!"]).
-=======
 -define(PING_FAILURE_OUTPUT, "Node did not respond to ping!").
->>>>>>> 86863a2c
 
 confirm() ->
 
@@ -126,11 +120,7 @@
 attach_down_test(Node) ->
     lager:info("Testing riak attach while down"),
     {ok, AttachOut} = rt:riak(Node, ["attach"]),
-<<<<<<< HEAD
-    ?assert(rt:str_mult(AttachOut, ?PING_FAILURE_OUTPUT)),
-=======
     ?assert(rt:str(AttachOut, ?PING_FAILURE_OUTPUT)),
->>>>>>> 86863a2c
     ok.
 
 attach_direct_up_test(Node) ->
@@ -145,11 +135,7 @@
 attach_direct_down_test(Node) ->
     lager:info("Testing riak attach-direct while down"),
     {ok, AttachOut} = rt:riak(Node, ["attach-direct"]),
-<<<<<<< HEAD
-    ?assert(rt:str_mult(AttachOut, ?PING_FAILURE_OUTPUT)),
-=======
     ?assert(rt:str(AttachOut, ?PING_FAILURE_OUTPUT)),
->>>>>>> 86863a2c
     ok.
 
 status_up_test(Node) ->
@@ -167,11 +153,7 @@
     lager:info("Test riak-admin status while down"),
     {ok, {ExitCode, StatusOut}} = rt:admin(Node, ["status"], [return_exit_code]),
     ?assertEqual(1, ExitCode),
-<<<<<<< HEAD
-    ?assert(rt:str_mult(StatusOut, ?PING_FAILURE_OUTPUT)),
-=======
     ?assert(rt:str(StatusOut, ?PING_FAILURE_OUTPUT)),
->>>>>>> 86863a2c
     ok.
 
 getpid_up_test(Node) ->
