--- conflicted
+++ resolved
@@ -12,10 +12,6 @@
     DDL = timeseries_util:get_ddl(docs),
     Obj = [timeseries_util:get_valid_obj()],
     Expected = ok,
-<<<<<<< HEAD
     Got = timeseries_util:confirm_put(Cluster, TestType, DDL, Obj),
     ?assertEqual(Expected, Got),
     pass.
-=======
-    timeseries_util:confirm_put(Cluster, TestType, DDL, Obj, Expected).
->>>>>>> 1de93e1d
