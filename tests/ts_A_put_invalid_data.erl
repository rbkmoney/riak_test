%% -------------------------------------------------------------------
%%
%% Copyright (c) 2015 Basho Technologies, Inc.
%%
%% This file is provided to you under the Apache License,
%% Version 2.0 (the "License"); you may not use this file
%% except in compliance with the License.  You may obtain
%% a copy of the License at
%%
%%   http://www.apache.org/licenses/LICENSE-2.0
%%
%% Unless required by applicable law or agreed to in writing,
%% software distributed under the License is distributed on an
%% "AS IS" BASIS, WITHOUT WARRANTIES OR CONDITIONS OF ANY
%% KIND, either express or implied.  See the License for the
%% specific language governing permissions and limitations
%% under the License.
%%
%% -------------------------------------------------------------------

-module(ts_A_put_invalid_data).

%%
%% this test tries to write well structured data that doesn't
%% meet the criteria defined in the DDL into a bucket
%%

-behavior(riak_test).

-export([confirm/0]).

-include_lib("eunit/include/eunit.hrl").

confirm() ->
    DDL = ts_util:get_ddl(),
<<<<<<< HEAD
    Obj = [ts_util:get_invalid_obj()],
    Expected = {error, {1003, <<"Invalid data found at row index(es) 1">>}},
    Got = ts_util:ts_put(
            ts_util:cluster_and_connect(single), normal, DDL, Obj),
    ?assertEqual(Expected, Got),
    pass.
=======
    ValidObj = ts_util:get_valid_obj(),
    InvalidObj = ts_util:get_invalid_obj(),
    ShortObj = ts_util:get_short_obj(),
    LongObj = ts_util:get_long_obj(),
    Bucket = ts_util:get_default_bucket(),
    {_Cluster, Conn} = ClusterConn = ts_util:cluster_and_connect(single),
    Expected1 = {error, {1003, <<"Invalid data found at row index(es) 1">>}},
    Expected2 = {error, {1003, <<"Invalid data found at row index(es) 2">>}},
    Got = ts_util:ts_put(ClusterConn, normal, DDL, [InvalidObj]),
    ?assertEqual(Expected1, Got),

    Got2 = riakc_ts:put(Conn, Bucket, [ShortObj]),
    ?assertEqual(Expected1, Got2),

    Got3 = riakc_ts:put(Conn, Bucket, [LongObj]),
    ?assertEqual(Expected1, Got3),

    Got4 = riakc_ts:put(Conn, Bucket, [ValidObj, InvalidObj]),
    ?assertEqual(Expected2, Got4),

    Got5 = riakc_ts:put(Conn, Bucket, [ValidObj, ShortObj]),
    ?assertEqual(Expected2, Got5),

    Got6 = riakc_ts:put(Conn, Bucket, [ValidObj, LongObj]),
    ?assertEqual(Expected2, Got6),
    pass.
>>>>>>> 0d166b9f
<|MERGE_RESOLUTION|>--- conflicted
+++ resolved
@@ -33,14 +33,6 @@
 
 confirm() ->
     DDL = ts_util:get_ddl(),
-<<<<<<< HEAD
-    Obj = [ts_util:get_invalid_obj()],
-    Expected = {error, {1003, <<"Invalid data found at row index(es) 1">>}},
-    Got = ts_util:ts_put(
-            ts_util:cluster_and_connect(single), normal, DDL, Obj),
-    ?assertEqual(Expected, Got),
-    pass.
-=======
     ValidObj = ts_util:get_valid_obj(),
     InvalidObj = ts_util:get_invalid_obj(),
     ShortObj = ts_util:get_short_obj(),
@@ -66,5 +58,4 @@
 
     Got6 = riakc_ts:put(Conn, Bucket, [ValidObj, LongObj]),
     ?assertEqual(Expected2, Got6),
-    pass.
->>>>>>> 0d166b9f
+    pass.