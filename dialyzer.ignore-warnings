riak_core_pb.erl
riak_kv_pipe_index.erl:164: Function queue_existing_pipe/4 has no local return
riak_kv_pipe_listkeys.erl:159: Function queue_existing_pipe/3 has no local return
riak_kv_util.erl:304: The pattern 'error' can never match the type 'ok' | 'undefined'
riak_kv_vnode.erl:984: The pattern <{'riak_kv_index_v3', _, _, _, _, _, _, _, _, _, N}, DefaultSize> can never match the type <{_,_},'undefined' | pos_integer()>
riak_kv_vnode.erl:1284: The call riak_kv_vnode:raw_put(HOTarget::atom(),Key::{binary() | {binary(),binary()},binary()},Obj::{riak_object:riak_object(),_} | riak_object:riak_object()) will never return since it differs in the 1st argument from the success typing arguments: ({_,_},any(),any())
riak_kv_vnode.erl:1327: Function raw_put/3 has no local return
riak_kv_vnode.erl:1406: The pattern <{Idx, Node}, Key, Obj> can never match the type <atom(),{binary() | {binary(),binary()},binary()},{riak_object:riak_object(),_} | riak_object:riak_object()>
riak_kv_vnode.erl:1441: Function do_backend_delete/4 has no local return
<<<<<<< HEAD
# Callback info not available
Callback info about the riak_core_vnode_worker behaviour is not available
Callback info about the riak_core_coverage_fsm behaviour is not available
Callback info about the riak_kv_backend behaviour is not available
=======
## Someone go the bright idea to stick `consistent` into a field that is typed as a `boolean` because the records weren't typed. Now that they are, it breaks.
## The next two lines deal with that issue here.
riak_kv_pb_object.erl:193: Record construction #rpbputreq{bucket::'undefined' | binary(),key::'undefined' | binary(),vclock::'undefined' | binary(),content::'undefined' | #rpbcontent{value::'undefined' | binary(),content_type::'undefined' | binary(),charset::'undefined' | binary(),content_encoding::'undefined' | binary(),vtag::'undefined' | binary(),links::[#rpblink{bucket::'undefined' | binary(),key::'undefined' | binary(),tag::'undefined' | binary()}],last_mod::'undefined' | non_neg_integer(),last_mod_usecs::'undefined' | non_neg_integer(),usermeta::[#rpbpair{key::'undefined' | binary(),value::'undefined' | binary()}],indexes::[#rpbpair{key::'undefined' | binary(),value::'undefined' | binary()}],deleted::'false' | 'true' | 'undefined' | 0 | 1,ttl::'undefined' | non_neg_integer()},w::'undefined' | non_neg_integer(),dw::'undefined' | non_neg_integer(),return_body::'false' | 'true' | 'undefined' | 0 | 1,pw::'undefined' | non_neg_integer(),if_none_match::'consistent',return_head::'false' | 'true' | 'undefined' | 0 | 1,timeout::'undefined' | non_neg_integer(),asis::'false' | 'true' | 'undefined' | 0 | 1,sloppy_quorum::'false' | 'true' | 'undefined' | 0 | 1,n_val::'undefined' | non_neg_integer(),type::'undefined' | binary()} violates the declared type of field if_none_match::'false' | 'true' | 'undefined' | 0 | 1
riak_kv_pb_object.erl:252: The pattern 'consistent' can never match the type 'false' | 'true' | 'undefined' | 0 | 1
>>>>>>> 4db2387a
Unknown functions:
  cluster_info:dump_all_connected/1
  cluster_info:dump_nodes/2
  cluster_info:format/3
  cluster_info:register_app/1
  dtrace:init/0
  yz_kv:index/3
  yz_kv:index_binary/5
  yz_kv:should_handoff/1
  yz_kv:is_search_enabled_for_bucket/1
  object:warning/2
Unknown types:
  base64:ascii_binary/0
  mochijson2:json_object/0
  mochijson2:json_string/0
  mochijson2:json_term/0
  mochijson2:json_value/0
  riak_dt:operation/0
  riak_dt:value/0<|MERGE_RESOLUTION|>--- conflicted
+++ resolved
@@ -7,17 +7,6 @@
 riak_kv_vnode.erl:1327: Function raw_put/3 has no local return
 riak_kv_vnode.erl:1406: The pattern <{Idx, Node}, Key, Obj> can never match the type <atom(),{binary() | {binary(),binary()},binary()},{riak_object:riak_object(),_} | riak_object:riak_object()>
 riak_kv_vnode.erl:1441: Function do_backend_delete/4 has no local return
-<<<<<<< HEAD
-# Callback info not available
-Callback info about the riak_core_vnode_worker behaviour is not available
-Callback info about the riak_core_coverage_fsm behaviour is not available
-Callback info about the riak_kv_backend behaviour is not available
-=======
-## Someone go the bright idea to stick `consistent` into a field that is typed as a `boolean` because the records weren't typed. Now that they are, it breaks.
-## The next two lines deal with that issue here.
-riak_kv_pb_object.erl:193: Record construction #rpbputreq{bucket::'undefined' | binary(),key::'undefined' | binary(),vclock::'undefined' | binary(),content::'undefined' | #rpbcontent{value::'undefined' | binary(),content_type::'undefined' | binary(),charset::'undefined' | binary(),content_encoding::'undefined' | binary(),vtag::'undefined' | binary(),links::[#rpblink{bucket::'undefined' | binary(),key::'undefined' | binary(),tag::'undefined' | binary()}],last_mod::'undefined' | non_neg_integer(),last_mod_usecs::'undefined' | non_neg_integer(),usermeta::[#rpbpair{key::'undefined' | binary(),value::'undefined' | binary()}],indexes::[#rpbpair{key::'undefined' | binary(),value::'undefined' | binary()}],deleted::'false' | 'true' | 'undefined' | 0 | 1,ttl::'undefined' | non_neg_integer()},w::'undefined' | non_neg_integer(),dw::'undefined' | non_neg_integer(),return_body::'false' | 'true' | 'undefined' | 0 | 1,pw::'undefined' | non_neg_integer(),if_none_match::'consistent',return_head::'false' | 'true' | 'undefined' | 0 | 1,timeout::'undefined' | non_neg_integer(),asis::'false' | 'true' | 'undefined' | 0 | 1,sloppy_quorum::'false' | 'true' | 'undefined' | 0 | 1,n_val::'undefined' | non_neg_integer(),type::'undefined' | binary()} violates the declared type of field if_none_match::'false' | 'true' | 'undefined' | 0 | 1
-riak_kv_pb_object.erl:252: The pattern 'consistent' can never match the type 'false' | 'true' | 'undefined' | 0 | 1
->>>>>>> 4db2387a
 Unknown functions:
   cluster_info:dump_all_connected/1
   cluster_info:dump_nodes/2
