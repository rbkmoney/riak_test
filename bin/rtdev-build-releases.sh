--- conflicted
+++ resolved
@@ -131,7 +131,6 @@
              C_INCLUDE_PATH=$ERLROOT/usr/include \
              LD_LIBRARY_PATH=$ERLROOT/usr/lib"
 
-<<<<<<< HEAD
         echo " - Building devrel in $SRCDIR (this could take a while)"
         cd $SRCDIR
 
@@ -153,33 +152,12 @@
         echo " - $SRCDIR built."
     else
         echo " - already built"
-=======
-    echo " - Building stagedevrel in $SRCDIR (this could take a while)"
-    cd $SRCDIR
-
-    $RUN make locked-deps
-    $RUN make all stagedevrel
-    RES=$?
-    if [ "$RES" -ne 0 ]; then
-        echo "[ERROR] make stagedevrel failed"
-        exit 1
->>>>>>> 73c24ab8
     fi
 }
 
-<<<<<<< HEAD
 build "riak-1.4.12" $R15B01 1.4.12 false
 build "riak-2.0.2" $R16B02 2.0.2
 build "riak-2.0.4" $R16B02 2.0.4
 build "riak-2.0.5" $R16B02 2.0.5
 build "riak-2.1.1" $R16B02 2.1.1
-=======
-build riak-1.4.12 $R15B01 1.4.12
-echo
-build riak-2.0.2 $R16B02 2.0.2
-echo
-build riak-2.0.4 $R16B02 2.0.4
-echo
-build riak-2.0.6 $R16B02 2.0.6
->>>>>>> 73c24ab8
 echo