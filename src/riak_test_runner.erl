%% -------------------------------------------------------------------
%%
%% Copyright (c) 2013 Basho Technologies, Inc.
%%
%% This file is provided to you under the Apache License,
%% Version 2.0 (the "License"); you may not use this file
%% except in compliance with the License.  You may obtain
%% a copy of the License at
%%
%%   http://www.apache.org/licenses/LICENSE-2.0
%%
%% Unless required by applicable law or agreed to in writing,
%% software distributed under the License is distributed on an
%% "AS IS" BASIS, WITHOUT WARRANTIES OR CONDITIONS OF ANY
%% KIND, either express or implied.  See the License for the
%% specific language governing permissions and limitations
%% under the License.
%%
%% -------------------------------------------------------------------

%% @doc riak_test_runner runs a riak_test module's run/0 function.
-module(riak_test_runner).
<<<<<<< HEAD
-export([confirm/4, metadata/0, metadata/1]).
=======
-export([confirm/3, metadata/0, metadata/1, function_name/1]).
>>>>>>> 3a81d210
-include_lib("eunit/include/eunit.hrl").

-spec(metadata() -> [{atom(), term()}]).
%% @doc fetches test metadata from spawned test process
metadata() ->
    riak_test ! metadata,
    receive
        {metadata, TestMeta} -> TestMeta
    end.

metadata(Pid) ->
    riak_test ! {metadata, Pid},
    receive
        {metadata, TestMeta} -> TestMeta
    end.

-spec(confirm(integer(), atom(), [{atom(), term()}], list()) -> [tuple()]).
%% @doc Runs a module's run/0 function after setting up a log capturing backend for lager.
%%      It then cleans up that backend and returns the logs as part of the return proplist.
confirm(TestModule, Outdir, TestMetaData, HarnessArgs) ->
    start_lager_backend(TestModule, Outdir),
<<<<<<< HEAD
    rt:setup_harness(TestModule, HarnessArgs),
    Backend = rt:set_backend(proplists:get_value(backend, TestMetaData)),
    
    {Status, Reason} = case check_prereqs(TestModule) of
=======
    rt:setup_harness(TestModule, []),
    BackendExtras = case proplists:get_value(multi_config, TestMetaData) of
                        undefined -> [];
                        Value -> [{multi_config, Value}]
                    end,
    Backend = rt:set_backend(proplists:get_value(backend, TestMetaData), BackendExtras),
    {Mod, Fun} = function_name(TestModule),
    {Status, Reason} = case check_prereqs(Mod) of
>>>>>>> 3a81d210
        true ->
            lager:notice("Running Test ~s", [TestModule]),
            execute(TestModule, {Mod, Fun}, TestMetaData);
        not_present ->
            {fail, test_does_not_exist};
        _ ->
            {fail, all_prereqs_not_present}
    end,

    lager:notice("~s Test Run Complete", [TestModule]),
    {ok, Logs} = stop_lager_backend(),
    Log = unicode:characters_to_binary(Logs),

    RetList = [{test, TestModule}, {status, Status}, {log, Log}, {backend, Backend} | proplists:delete(backend, TestMetaData)],
    case Status of
        fail -> RetList ++ [{reason, iolist_to_binary(io_lib:format("~p", [Reason]))}];
        _ -> RetList
    end.

start_lager_backend(TestModule, Outdir) ->
    case Outdir of
        undefined -> ok;
        _ ->
            gen_event:add_handler(lager_event, lager_file_backend,
                {Outdir ++ "/" ++ atom_to_list(TestModule) ++ ".dat_test_output",
                 rt_config:get(lager_level, info), 10485760, "$D0", 1}),
            lager:set_loglevel(lager_file_backend, rt_config:get(lager_level, info))
    end,
    gen_event:add_handler(lager_event, riak_test_lager_backend, [rt_config:get(lager_level, info), false]),
    lager:set_loglevel(riak_test_lager_backend, rt_config:get(lager_level, info)).

stop_lager_backend() ->
    gen_event:delete_handler(lager_event, lager_file_backend, []),
    gen_event:delete_handler(lager_event, riak_test_lager_backend, []).

%% does some group_leader swapping, in the style of EUnit.
execute(TestModule, {Mod, Fun}, TestMetaData) ->
    process_flag(trap_exit, true),
    OldGroupLeader = group_leader(),
    NewGroupLeader = riak_test_group_leader:new_group_leader(self()),
    group_leader(NewGroupLeader, self()),

    {0, UName} = rt:cmd("uname -a"),
    lager:info("Test Runner `uname -a` : ~s", [UName]),

    Pid = spawn_link(Mod, Fun, []),

    {Status, Reason} = rec_loop(Pid, TestModule, TestMetaData),
    riak_test_group_leader:tidy_up(OldGroupLeader),
    case Status of
        fail ->
            ErrorHeader = "================ " ++ atom_to_list(TestModule) ++ " failure stack trace =====================",
            ErrorFooter = [ $= || _X <- lists:seq(1,length(ErrorHeader))],
            Error = io_lib:format("~n~s~n~p~n~s~n", [ErrorHeader, Reason, ErrorFooter]),
            lager:error(Error);
        _ -> meh
    end,
    {Status, Reason}.

function_name(TestModule) ->
    TMString = atom_to_list(TestModule),
    Tokz = string:tokens(TMString, ":"),
    case length(Tokz) of
        1 -> {TestModule, confirm};
        2 ->
            [Module, Function] = Tokz,
            {list_to_atom(Module), list_to_atom(Function)}
    end.

rec_loop(Pid, TestModule, TestMetaData) ->
    receive
        metadata ->
            Pid ! {metadata, TestMetaData},
            rec_loop(Pid, TestModule, TestMetaData);
        {metadata, P} ->
            P ! {metadata, TestMetaData},
            rec_loop(Pid, TestModule, TestMetaData);
        {'EXIT', Pid, normal} -> {pass, undefined};
        {'EXIT', Pid, Error} ->
            lager:warning("~s failed: ~p", [TestModule, Error]),
            {fail, Error}
    end.

check_prereqs(Module) ->
    try Module:module_info(attributes) of
        Attrs ->
            Prereqs = proplists:get_all_values(prereq, Attrs),
            P2 = [ {Prereq, rt_local:which(Prereq)} || Prereq <- Prereqs],
            lager:info("~s prereqs: ~p", [Module, P2]),
            [ lager:warning("~s prereq '~s' not installed.", [Module, P]) || {P, false} <- P2],
            lists:all(fun({_, Present}) -> Present end, P2)
    catch
        _DontCare:_Really ->
            not_present
    end.<|MERGE_RESOLUTION|>--- conflicted
+++ resolved
@@ -20,11 +20,7 @@
 
 %% @doc riak_test_runner runs a riak_test module's run/0 function.
 -module(riak_test_runner).
-<<<<<<< HEAD
--export([confirm/4, metadata/0, metadata/1]).
-=======
--export([confirm/3, metadata/0, metadata/1, function_name/1]).
->>>>>>> 3a81d210
+-export([confirm/4, metadata/0, metadata/1, function_name/1]).
 -include_lib("eunit/include/eunit.hrl").
 
 -spec(metadata() -> [{atom(), term()}]).
@@ -46,13 +42,7 @@
 %%      It then cleans up that backend and returns the logs as part of the return proplist.
 confirm(TestModule, Outdir, TestMetaData, HarnessArgs) ->
     start_lager_backend(TestModule, Outdir),
-<<<<<<< HEAD
     rt:setup_harness(TestModule, HarnessArgs),
-    Backend = rt:set_backend(proplists:get_value(backend, TestMetaData)),
-    
-    {Status, Reason} = case check_prereqs(TestModule) of
-=======
-    rt:setup_harness(TestModule, []),
     BackendExtras = case proplists:get_value(multi_config, TestMetaData) of
                         undefined -> [];
                         Value -> [{multi_config, Value}]
@@ -60,7 +50,6 @@
     Backend = rt:set_backend(proplists:get_value(backend, TestMetaData), BackendExtras),
     {Mod, Fun} = function_name(TestModule),
     {Status, Reason} = case check_prereqs(Mod) of
->>>>>>> 3a81d210
         true ->
             lager:notice("Running Test ~s", [TestModule]),
             execute(TestModule, {Mod, Fun}, TestMetaData);
