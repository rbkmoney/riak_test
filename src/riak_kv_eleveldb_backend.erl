--- conflicted
+++ resolved
@@ -178,22 +178,10 @@
     end.
 
 %% @doc Insert an object into the eleveldb backend.
-<<<<<<< HEAD
--type index_spec() :: {add, Index, SecondaryKey} | {remove, Index, SecondaryKey}.
--spec put(riak_object:bucket(), riak_object:key(), [index_spec()], binary(), state()) ->
+-spec put(riak_object:bucket(), riak_object:key(), [riak_kv_backend:index_spec()], binary(), state()) ->
                  {ok, state()} |
                  {error, term(), state()}.
 put(Bucket, PrimaryKey, IndexSpecs, Val, #state{ref=Ref, write_opts=WriteOpts}=State) ->
-=======
--spec put(riak_object:bucket(), riak_object:key(), [riak_kv_backend:index_spec()],
-          binary(), state()) ->
-    {ok, state()} |
-    {error, term(), state()}.
-put(Bucket, PrimaryKey, IndexSpecs, Val, #state{ref=Ref,
-                                                write_opts=WriteOpts,
-                                                legacy_indexes=WriteLegacy,
-                                                fixed_indexes=FixedIndexes}=State) ->
->>>>>>> bfb76bdd
     %% Create the KV update...
     StorageKey = to_object_key(Bucket, PrimaryKey),
     Updates1 = [{put, StorageKey, Val} || Val /= undefined],
@@ -250,19 +238,10 @@
     [{delete, IndexKey}].
 
 %% @doc Delete an object from the eleveldb backend
-<<<<<<< HEAD
--spec delete(riak_object:bucket(), riak_object:key(), [index_spec()], state()) ->
+-spec delete(riak_object:bucket(), riak_object:key(), [riak_kv_backend:index_spec()], state()) ->
                     {ok, state()} |
                     {error, term(), state()}.
 delete(Bucket, PrimaryKey, IndexSpecs, #state{ref=Ref, write_opts=WriteOpts}=State) ->
-=======
--spec delete(riak_object:bucket(), riak_object:key(), [riak_kv_backend:index_spec()], state()) ->
-    {ok, state()} |
-    {error, term(), state()}.
-delete(Bucket, PrimaryKey, IndexSpecs, #state{ref=Ref,
-                                              write_opts=WriteOpts,
-                                              fixed_indexes=FixedIndexes}=State) ->
->>>>>>> bfb76bdd
 
     %% Create the KV delete...
     StorageKey = to_object_key(Bucket, PrimaryKey),
