%% -------------------------------------------------------------------
%%
%% Copyright (c) 2013 Basho Technologies, Inc.
%%
%% This file is provided to you under the Apache License,
%% Version 2.0 (the "License"); you may not use this file
%% except in compliance with the License.  You may obtain
%% a copy of the License at
%%
%%   http://www.apache.org/licenses/LICENSE-2.0
%%
%% Unless required by applicable law or agreed to in writing,
%% software distributed under the License is distributed on an
%% "AS IS" BASIS, WITHOUT WARRANTIES OR CONDITIONS OF ANY
%% KIND, either express or implied.  See the License for the
%% specific language governing permissions and limitations
%% under the License.
%%
%% -------------------------------------------------------------------

%% @private
-module(riak_test_escript).
-include("rt.hrl").
-export([main/1]).
-export([add_deps/1]).

add_deps(Path) ->
    {ok, Deps} = file:list_dir(Path),
    [code:add_path(lists:append([Path, "/", Dep, "/ebin"])) || Dep <- Deps],
    ok.

cli_options() ->
%% Option Name, Short Code, Long Code, Argument Spec, Help Message
[
 {help,               $h, "help",     undefined,  "Print this usage page"},
 {config,             $c, "conf",     string,     "specifies the project configuration"},
 {tests,              $t, "tests",    string,     "specifies which tests to run"},
 {suites,             $s, "suites",   string,     "which suites to run"},
 {dir,                $d, "dir",      string,     "run all tests in the specified directory"},
 {skip,               $x, "skip",     string,     "list of tests to skip in a directory"},
 {verbose,            $v, "verbose",  undefined,  "verbose output"},
 {outdir,             $o, "outdir",   string,     "output directory"},
 {backend,            $b, "backend",  atom,       "backend to test [memory | bitcask | eleveldb]"},
 {upgrade_version,    $u, "upgrade",  atom,       "which version to upgrade from [ previous | legacy ]"},
 {keep,        undefined, "keep",     boolean,    "do not teardown cluster"},
 {report,             $r, "report",   string,     "you're reporting an official test run, provide platform info (e.g. ubuntu-1204-64)\nUse 'config' if you want to pull from ~/.riak_test.config"},
 {file,               $F, "file",     string,     "use the specified file instead of ~/.riak_test.config"}
].

print_help() ->
    getopt:usage(cli_options(),
                 escript:script_name()),
    halt(0).

run_help([]) -> true;
run_help(ParsedArgs) ->
    lists:member(help, ParsedArgs).

main(Args) ->
    case filelib:is_dir("./ebin") of
        true ->
            code:add_patha("./ebin");
        _ ->
            meh
    end,

    register(riak_test, self()),
    {ParsedArgs, HarnessArgs} = case getopt:parse(cli_options(), Args) of
        {ok, {P, H}} -> {P, H};
        _ -> print_help()
    end,

    case run_help(ParsedArgs) of
        true -> print_help();
        _ -> ok
    end,

    %% ibrowse
    application:load(ibrowse),
    application:start(ibrowse),
    %% Start Lager
    application:load(lager),
    Config = proplists:get_value(config, ParsedArgs),
    ConfigFile = proplists:get_value(file, ParsedArgs),

    %% Loads application defaults
    application:load(riak_test),

    %% Loads from ~/.riak_test.config
    rt_config:load(Config, ConfigFile),

    %% Sets up extra paths earlier so that tests can be loadable
    %% without needing the -d flag.
    code:add_paths(rt_config:get(test_paths, [])),

    %% Ensure existance of scratch_dir
    case file:make_dir(rt_config:get(rt_scratch_dir)) of
        ok -> great;
        {eexist, _} -> great;
        {ErrorType, ErrorReason} -> lager:error("Could not create scratch dir, {~p, ~p}", [ErrorType, ErrorReason])
    end,

    %% Fileoutput
    Outdir = proplists:get_value(outdir, ParsedArgs),
    ConsoleLagerLevel = case Outdir of
        undefined -> rt_config:get(lager_level, info);
        _ ->
            filelib:ensure_dir(Outdir),
            notice
    end,

    application:set_env(lager, handlers, [{lager_console_backend, ConsoleLagerLevel}]),
    lager:start(),

    %% Report
    Report = case proplists:get_value(report, ParsedArgs, undefined) of
        undefined -> undefined;
        "config" -> rt_config:get(platform, undefined);
        R -> R
    end,

    Verbose = proplists:is_defined(verbose, ParsedArgs),

    Suites = proplists:get_all_values(suites, ParsedArgs),
    case Suites of
        [] -> ok;
        _ -> io:format("Suites are not currently supported.")
    end,

    CommandLineTests = parse_command_line_tests(ParsedArgs),
    Tests0 = which_tests_to_run(Report, CommandLineTests),

    case Tests0 of
        [] ->
            lager:warning("No tests are scheduled to run"),
            init:stop(1);
        _ -> keep_on_keepin_on
    end,

    Tests = case {rt_config:get(offset, undefined), rt_config:get(workers, undefined)} of
                {undefined, undefined} ->
                    Tests0;
                {undefined, _} ->
                    Tests0;
                {_, undefined} ->
                    Tests0;
                {Offset, Workers} ->
                    TestCount = length(Tests0),
                    %% Avoid dividing by zero, computers hate that
                    Denominator = case Workers rem (TestCount+1) of
                                      0 -> 1;
                                      D -> D
                                  end,
                    ActualOffset = ((TestCount div Denominator) * Offset) rem (TestCount+1),
                    {TestA, TestB} = lists:split(ActualOffset, Tests0),
                    lager:info("Offsetting ~b tests by ~b (~b workers, ~b"
                               " offset)", [TestCount, ActualOffset, Workers,
                                            Offset]),
                    TestB ++ TestA
            end,

    io:format("Tests to run: ~p~n", [Tests]),
    %% Two hard-coded deps...
    add_deps(rt:get_deps()),
    add_deps("deps"),

    [add_deps(Dep) || Dep <- rt_config:get(rt_deps, [])],
    ENode = rt_config:get(rt_nodename, 'riak_test@127.0.0.1'),
    Cookie = rt_config:get(rt_cookie, riak),
    CoverDir = rt_config:get(cover_output, "coverage"),
    [] = os:cmd("epmd -daemon"),
    net_kernel:start([ENode]),
    erlang:set_cookie(node(), Cookie),
    rt_cover:maybe_start(),

    TestResults = lists:filter(fun results_filter/1, [ run_test(Test, Outdir, TestMetaData, Report, HarnessArgs, length(Tests)) || {Test, TestMetaData} <- Tests]),
    [rt_cover:maybe_import_coverage(proplists:get_value(coverdata, R)) || R <- TestResults],
    Coverage = rt_cover:maybe_write_coverage(all, CoverDir),

    Teardown = not proplists:get_value(keep, ParsedArgs, false),
    maybe_teardown(Teardown, TestResults, Coverage, Verbose),
    ok.

maybe_teardown(false, TestResults, Coverage, Verbose) ->
    print_summary(TestResults, Coverage, Verbose),
    lager:info("Keeping cluster running as requested");
maybe_teardown(true, TestResults, Coverage, Verbose) ->
    case {length(TestResults), proplists:get_value(status, hd(TestResults))} of
        {1, fail} ->
            print_summary(TestResults, Coverage, Verbose),
            so_kill_riak_maybe();
        _ ->
            lager:info("Multiple tests run or no failure"),
            rt:teardown(),
            print_summary(TestResults, Coverage, Verbose)
    end,
    ok.

parse_command_line_tests(ParsedArgs) ->
    Backends = case proplists:get_all_values(backend, ParsedArgs) of
        [] -> [undefined];
        Other -> Other
    end,
    Upgrades = case proplists:get_all_values(upgrade_version, ParsedArgs) of
                   [] -> [undefined];
                   UpgradeList -> UpgradeList
               end,
    %% Parse Command Line Tests
    {CodePaths, SpecificTests} =
        lists:foldl(fun extract_test_names/2,
                    {[], []},
                    proplists:get_all_values(tests, ParsedArgs)),
    [code:add_patha(CodePath) || CodePath <- CodePaths,
                                 CodePath /= "."],
    Dirs = proplists:get_all_values(dir, ParsedArgs),
    SkipTests = string:tokens(proplists:get_value(skip, ParsedArgs, []), [$,]),
    DirTests = lists:append([load_tests_in_dir(Dir, SkipTests) || Dir <- Dirs]),
    lists:foldl(fun(Test, Tests) ->
            [{
              list_to_atom(Test),
              [
                  {id, -1},
                  {platform, <<"local">>},
                  {version, rt:get_version()},
                  {project, list_to_binary(rt_config:get(rt_project, "undefined"))}
              ] ++
              [ {backend, Backend} || Backend =/= undefined ] ++
              [ {upgrade_version, Upgrade} || Upgrade =/= undefined ]}
             || Backend <- Backends,
                Upgrade <- Upgrades ] ++ Tests
        end, [], lists:usort(DirTests ++ SpecificTests)).

extract_test_names(Test, {CodePaths, TestNames}) ->
    {[filename:dirname(Test) | CodePaths],
     [filename:rootname(filename:basename(Test)) | TestNames]}.

which_tests_to_run(undefined, CommandLineTests) ->
    {Tests, NonTests} =
        lists:partition(fun is_runnable_test/1, CommandLineTests),
    lager:info("These modules are not runnable tests: ~p",
               [[NTMod || {NTMod, _} <- NonTests]]),
    Tests;
which_tests_to_run(Platform, []) -> giddyup:get_suite(Platform);
which_tests_to_run(Platform, CommandLineTests) ->
    Suite = filter_zip_suite(Platform, CommandLineTests),
    {Tests, NonTests} =
        lists:partition(fun is_runnable_test/1,
                        lists:foldr(fun filter_merge_tests/2, [], Suite)),

    lager:info("These modules are not runnable tests: ~p",
               [[NTMod || {NTMod, _} <- NonTests]]),
    Tests.

filter_zip_suite(Platform, CommandLineTests) ->
    [ {SModule, SMeta, CMeta} || {SModule, SMeta} <- giddyup:get_suite(Platform),
                                 {CModule, CMeta} <- CommandLineTests,
                                 SModule =:= CModule].

filter_merge_tests({Module, SMeta, CMeta}, Tests) ->
    case filter_merge_meta(SMeta, CMeta, [backend, upgrade_version]) of
        false ->
            Tests;
        Meta ->
            [{Module, Meta}|Tests]
    end.

filter_merge_meta(SMeta, _CMeta, []) ->
    SMeta;
filter_merge_meta(SMeta, CMeta, [Field|Rest]) ->
    case {kvc:value(Field, SMeta, undefined), kvc:value(Field, CMeta, undefined)} of
        {X, X} ->
            filter_merge_meta(SMeta, CMeta, Rest);
        {_, undefined} ->
            filter_merge_meta(SMeta, CMeta, Rest);
        {undefined, X} ->
            filter_merge_meta(lists:keystore(Field, 1, SMeta, {Field, X}), CMeta, Rest);
        _ ->
            false
    end.

%% Check for api compatibility
is_runnable_test({TestModule, _}) ->
    {Mod, Fun} = riak_test_runner:function_name(TestModule),
    code:ensure_loaded(Mod),
    erlang:function_exported(Mod, Fun, 0).

<<<<<<< HEAD
run_test(Test, Outdir, TestMetaData, Report, HarnessArgs, NumTests) ->
    SingleTestResult = riak_test_runner:confirm(Test,
                                                Outdir,
                                                TestMetaData,
                                                HarnessArgs),
=======
run_test(Test, Outdir, TestMetaData, Report, _HarnessArgs, NumTests) ->
    rt_cover:maybe_reset(),
    SingleTestResult = riak_test_runner:confirm(Test, Outdir, TestMetaData),
    CoverDir = rt_config:get(cover_output, "coverage"),
>>>>>>> 1b7a65d1
    case NumTests of
        1 -> keep_them_up;
        _ -> rt:teardown()
    end,
    CoverageFile = rt_cover:maybe_export_coverage(Test, CoverDir, erlang:phash2(TestMetaData)),
    case Report of
        undefined -> ok;
        _ ->
            {value, {log, L}, TestResult} = lists:keytake(log, 1, SingleTestResult),
            case giddyup:post_result(TestResult) of
                error -> woops;
                {ok, Base} ->
                    %% Now push up the artifacts, starting with the test log
                    giddyup:post_artifact(Base, {"riak_test.log", L}),
                    [ giddyup:post_artifact(Base, File) || File <- rt:get_node_logs() ],
                    [giddyup:post_artifact(Base, {filename:basename(CoverageFile) ++ ".gz",
                                                  zlib:gzip(element(2,file:read_file(CoverageFile)))}) || CoverageFile /= cover_disabled ],
                    ResultPlusGiddyUp = TestResult ++ [{giddyup_url, list_to_binary(Base)}],
                    [ rt:post_result(ResultPlusGiddyUp, WebHook) || WebHook <- get_webhooks() ]
            end
    end,
    [{coverdata, CoverageFile} | SingleTestResult].

get_webhooks() ->
    Hooks = lists:foldl(fun(E, Acc) -> [parse_webhook(E) | Acc] end,
                        [],
                        rt_config:get(webhooks, [])),
    lists:filter(fun(E) -> E =/= undefined end, Hooks).

parse_webhook(Props) ->
    Url = proplists:get_value(url, Props),
    case is_list(Url) of
        true ->
            #rt_webhook{url= Url,
                        name=proplists:get_value(name, Props, "Webhook"),
                        headers=proplists:get_value(headers, Props, [])};
        false ->
            lager:error("Invalid configuration for webhook : ~p", Props),
            undefined
    end.

print_summary(TestResults, CoverResult, Verbose) ->
    io:format("~nTest Results:~n"),

    Results = [
                [ atom_to_list(proplists:get_value(test, SingleTestResult)) ++ "-" ++
                      backend_list(proplists:get_value(backend, SingleTestResult)),
                  proplists:get_value(status, SingleTestResult),
                  proplists:get_value(reason, SingleTestResult)]
                || SingleTestResult <- TestResults],
    Width = test_name_width(Results),

    Print = fun(Test, Status, Reason) ->
        case {Status, Verbose} of
            {fail, true} -> io:format("~s: ~s ~p~n", [string:left(Test, Width), Status, Reason]);
            _ -> io:format("~s: ~s~n", [string:left(Test, Width), Status])
        end
    end,
    [ Print(Test, Status, Reason) || [Test, Status, Reason] <- Results],

    PassCount = length(lists:filter(fun(X) -> proplists:get_value(status, X) =:= pass end, TestResults)),
    FailCount = length(lists:filter(fun(X) -> proplists:get_value(status, X) =:= fail end, TestResults)),
    io:format("---------------------------------------------~n"),
    io:format("~w Tests Failed~n", [FailCount]),
    io:format("~w Tests Passed~n", [PassCount]),
    Percentage = case PassCount == 0 andalso FailCount == 0 of
        true -> 0;
        false -> (PassCount / (PassCount + FailCount)) * 100
    end,
    io:format("That's ~w% for those keeping score~n", [Percentage]),

    case CoverResult of
        cover_disabled ->
            ok;
        {Coverage, AppCov} ->
            io:format("Coverage : ~.1f%~n", [Coverage]),
            [io:format("    ~s : ~.1f%~n", [App, Cov])
             || {App, Cov, _} <- AppCov]
    end,
    ok.

test_name_width(Results) ->
    lists:max([ length(X) || [X | _T] <- Results ]).

backend_list(Backend) when is_atom(Backend) ->
    atom_to_list(Backend);
backend_list(Backends) when is_list(Backends) ->
    FoldFun = fun(X, []) ->
                      atom_to_list(X);
                 (X, Acc) ->
                      Acc ++ "," ++ atom_to_list(X)
              end,
    lists:foldl(FoldFun, [], Backends).

results_filter(Result) ->
    case proplists:get_value(status, Result) of
        not_a_runnable_test ->
            false;
        _ ->
            true
    end.

load_tests_in_dir(Dir, SkipTests) ->
    case filelib:is_dir(Dir) of
        true ->
            code:add_path(Dir),
            lists:sort(
              lists:foldl(load_tests_folder(SkipTests),
                          [],
                          filelib:wildcard("*.beam", Dir)));
        _ -> io:format("~s is not a dir!~n", [Dir])
    end.

load_tests_folder(SkipTests) ->
    fun(X, Acc) ->
            Test = string:substr(X, 1, length(X) - 5),
            case lists:member(Test, SkipTests) of
                true ->
                    Acc;
                false ->
                    [Test | Acc]
            end
    end.

so_kill_riak_maybe() ->
    io:format("~n~nSo, we find ourselves in a tricky situation here. ~n"),
    io:format("You've run a single test, and it has failed.~n"),
    io:format("Would you like to leave Riak running in order to debug?~n"),
    Input = io:get_chars("[Y/n] ", 1),
    case Input of
        "n" -> rt:teardown();
        "N" -> rt:teardown();
        _ ->
            io:format("Leaving Riak Up... "),
            rt:whats_up()
    end.<|MERGE_RESOLUTION|>--- conflicted
+++ resolved
@@ -284,18 +284,10 @@
     code:ensure_loaded(Mod),
     erlang:function_exported(Mod, Fun, 0).
 
-<<<<<<< HEAD
-run_test(Test, Outdir, TestMetaData, Report, HarnessArgs, NumTests) ->
-    SingleTestResult = riak_test_runner:confirm(Test,
-                                                Outdir,
-                                                TestMetaData,
-                                                HarnessArgs),
-=======
 run_test(Test, Outdir, TestMetaData, Report, _HarnessArgs, NumTests) ->
     rt_cover:maybe_reset(),
     SingleTestResult = riak_test_runner:confirm(Test, Outdir, TestMetaData),
     CoverDir = rt_config:get(cover_output, "coverage"),
->>>>>>> 1b7a65d1
     case NumTests of
         1 -> keep_them_up;
         _ -> rt:teardown()
