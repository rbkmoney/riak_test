--- conflicted
+++ resolved
@@ -605,23 +605,15 @@
     {ok, Pid} = riakc_pb_socket:start_link(IP, PBPort),
     Pid.
 
-<<<<<<< HEAD
+%% @doc does a read via the erlang protobuf client
+-spec pbc_read(pid(), binary(), binary()) -> binary().
 pbc_read(Pid, Bucket, Key) ->
     {ok, Value} = riakc_pb_socket:get(Pid, Bucket, Key),
     Value.
 
-pbc_write(Pid, Bucket, Key, Value) ->
-=======
-%% @doc does a read via the erlang protobuf client
--spec pbc_read(pid(), binary(), binary()) -> binary().
-pbc_read(Pid, Bucket, Key) -> 
-    {ok, Value} = riakc_pb_socket:get(Pid, Bucket, Key),
-    Value.
-
 %% @doc does a write via the erlang protobuf client
 -spec pbc_write(pid(), binary(), binary(), binary()) -> atom().
-pbc_write(Pid, Bucket, Key, Value) -> 
->>>>>>> 21a7d389
+pbc_write(Pid, Bucket, Key, Value) ->
     Object = riakc_obj:new(Bucket, Key, Value),
     riakc_pb_socket:put(Pid, Object).
 
@@ -636,24 +628,16 @@
     {ok, [{IP, Port}|_]} = rpc:call(Node, application, get_env, [riak_core, http]),
     rhc:create(IP, Port, "riak", []).
 
-<<<<<<< HEAD
+%% @doc does a read via the http erlang client.
+-spec httpc_read(term(), binary(), binary()) -> binary().
 httpc_read(C, Bucket, Key) ->
     {ok, Value} = rhc:get(C, Bucket, Key),
     Value.
 
-httpc_write(C, Bucket, Key, Value) ->
-=======
-%% @doc does a read via the http erlang client.
--spec httpc_read(term(), binary(), binary()) -> binary().
-httpc_read(C, Bucket, Key) -> 
-    {ok, Value} = rhc:get(C, Bucket, Key),
-    Value.
-
 
 %% @doc does a write via the http erlang client.
 -spec httpc_write(term(), binary(), binary(), binary()) -> atom().
-httpc_write(C, Bucket, Key, Value) -> 
->>>>>>> 21a7d389
+httpc_write(C, Bucket, Key, Value) ->
     Object = riakc_obj:new(Bucket, Key, Value),
     rhc:put(C, Object).
 
@@ -689,7 +673,7 @@
 -spec set_backend(atom()) -> atom()|[atom()].
 set_backend(bitcask) ->
     set_backend(riak_kv_bitcask_backend);
-set_backend(eleveldb) -> 
+set_backend(eleveldb) ->
     set_backend(riak_kv_eleveldb_backend);
 set_backend(memory) ->
     set_backend(riak_kv_memory_backend);
@@ -701,7 +685,7 @@
     ?HARNESS:get_backends().
 
 %% @doc Gets the current version under test. In the case of an upgrade test
-%%      or something like that, it's the version you're upgrading to. 
+%%      or something like that, it's the version you're upgrading to.
 -spec get_version() -> binary().
 get_version() ->
     ?HARNESS:get_version().