{require_otp_vsn, "R13B04|R14|R15|R16"}.
{cover_enabled, true}.
{edoc_opts, [{preprocess, true}]}.
%%{edoc_opts, [{doclet, edown_doclet}, {pretty_printer, erl_pp}]}.
%%{edoc_opts, [{doclet, my_layout}, {pretty_printer, erl_pp}]}.
%%{edoc_opts, [{layout, my_layout}, {file_suffix, ".xml"}, {pretty_printer, erl_pp}]}.
{erl_opts, [{src_dirs, [src, intercepts, perf]},
           warnings_as_errors, {parse_transform, lager_transform}]}.
{erl_first_files, ["src/rt_intercept_pt.erl"]}.

{eunit_opts, [verbose]}.

{deps, [
<<<<<<< HEAD
        {getopt, ".*", {git, "https://github.com/basho/getopt", {tag, "v0.4"}}},
        {kvc, ".*", {git, "https://github.com/basho/kvc", {tag, "v1.5.0"}}},
        {lager, ".*", {git, "https://github.com/basho/lager", {tag, "3.2.4"}}},
        {druuid, ".*", {git, "https://github.com/basho/druuid.git", {tag, "0.2"}}},
        {mapred_verify, ".*", {git, "https://github.com/basho/mapred_verify", {tag, "0.1"}}},
        {meck, ".*", {git, "https://github.com/basho/meck.git", {tag, "0.8.2"}}},
        {rebar_lock_deps_plugin, ".*", {git, "https://github.com/basho/rebar_lock_deps_plugin.git", {tag, "3.1.0p1"}}},
        {riakc, ".*", {git, "https://github.com/basho/riak-erlang-client", {branch, "develop"}}},
        {riakhttpc, ".*", {git, "https://github.com/basho/riak-erlang-http-client", {branch, "develop"}}}
=======
        {lager,         ".*",   {git, "https://github.com/basho/lager",                   {tag, "3.2.4"}}},
        {getopt,        ".*",   {git, "https://github.com/basho/getopt.git",              {tag, "v0.8.2"}}},
        {meck,          ".*",   {git, "https://github.com/basho/meck.git",                {tag, "0.8.2"}}},
        {mapred_verify, ".*",   {git, "https://github.com/basho/mapred_verify",           {tag, "0.1"}}},
        {riakc,         ".*",   {git, "https://github.com/basho/riak-erlang-client",      {branch, "develop"}}},
        {riakhttpc,     ".*",   {git, "https://github.com/basho/riak-erlang-http-client", {branch, "develop"}}},
        {kvc,           ".*",   {git, "https://github.com/basho/kvc.git",                 {tag, "v1.5.0"}}},
        {druuid,        ".*",   {git, "https://github.com/basho/druuid.git",              {tag, "0.2"}}},
        {tdiff,         ".*",   {git, "https://github.com/basho/tdiff",                   {tag, "0.1"}}},
        {rebar_lock_deps_plugin, ".*", {git, "https://github.com/basho/rebar_lock_deps_plugin.git", {tag, "3.1.0p1"}}}
>>>>>>> fdd03247
       ]}.

{escript_incl_apps, [goldrush, lager, getopt, riakhttpc, riakc, ibrowse, mochiweb, kvc, tdiff]}.
{escript_emu_args, "%%! -escript main riak_test_escript +K true +P 10000 -env ERL_MAX_PORTS 10000\n"}.
{plugin_dir, "src"}.
{plugins, [rebar_riak_test_plugin, rebar_lock_deps_plugin]}.
{riak_test, [
    {test_paths, ["tests", "perf"]},
    {test_output, "ebin"}
]}.<|MERGE_RESOLUTION|>--- conflicted
+++ resolved
@@ -11,17 +11,6 @@
 {eunit_opts, [verbose]}.
 
 {deps, [
-<<<<<<< HEAD
-        {getopt, ".*", {git, "https://github.com/basho/getopt", {tag, "v0.4"}}},
-        {kvc, ".*", {git, "https://github.com/basho/kvc", {tag, "v1.5.0"}}},
-        {lager, ".*", {git, "https://github.com/basho/lager", {tag, "3.2.4"}}},
-        {druuid, ".*", {git, "https://github.com/basho/druuid.git", {tag, "0.2"}}},
-        {mapred_verify, ".*", {git, "https://github.com/basho/mapred_verify", {tag, "0.1"}}},
-        {meck, ".*", {git, "https://github.com/basho/meck.git", {tag, "0.8.2"}}},
-        {rebar_lock_deps_plugin, ".*", {git, "https://github.com/basho/rebar_lock_deps_plugin.git", {tag, "3.1.0p1"}}},
-        {riakc, ".*", {git, "https://github.com/basho/riak-erlang-client", {branch, "develop"}}},
-        {riakhttpc, ".*", {git, "https://github.com/basho/riak-erlang-http-client", {branch, "develop"}}}
-=======
         {lager,         ".*",   {git, "https://github.com/basho/lager",                   {tag, "3.2.4"}}},
         {getopt,        ".*",   {git, "https://github.com/basho/getopt.git",              {tag, "v0.8.2"}}},
         {meck,          ".*",   {git, "https://github.com/basho/meck.git",                {tag, "0.8.2"}}},
@@ -32,7 +21,6 @@
         {druuid,        ".*",   {git, "https://github.com/basho/druuid.git",              {tag, "0.2"}}},
         {tdiff,         ".*",   {git, "https://github.com/basho/tdiff",                   {tag, "0.1"}}},
         {rebar_lock_deps_plugin, ".*", {git, "https://github.com/basho/rebar_lock_deps_plugin.git", {tag, "3.1.0p1"}}}
->>>>>>> fdd03247
        ]}.
 
 {escript_incl_apps, [goldrush, lager, getopt, riakhttpc, riakc, ibrowse, mochiweb, kvc, tdiff]}.
